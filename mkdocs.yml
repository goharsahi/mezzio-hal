--- conflicted
+++ resolved
@@ -16,11 +16,7 @@
         - "Using the ResourceGenerator in path-segregated middleware": cookbook/path-segregated-uri-generation.md
 site_name: mezzio-hal
 site_description: 'Hypertext Application Language for PSR-7 Applications'
-<<<<<<< HEAD
-repo_url: 'https://github.com/mezzio/mezzio-hal'
-=======
 repo_url: 'https://github.com/mezzio/mezzio-hal'
 extra:
     project: Mezzio
-    project_url: 'https://docs.mezzio.dev'
->>>>>>> 0035eea6
+    project_url: 'https://docs.mezzio.dev'