--- conflicted
+++ resolved
@@ -332,11 +332,7 @@
         }
     }
 
-<<<<<<< HEAD
     public function testGeneratedRouteBasedCollectionCastsPaginationMetadataToIntegers()
-=======
-    public function testGeneratorDoesNotAcceptPageQueryOutOfBounds()
->>>>>>> 0537889b
     {
         $instance      = new TestAsset\FooBar;
         $instance->foo = 'BAR';
@@ -355,11 +351,7 @@
         $this->metadataMap->get(TestAsset\FooBar::class)->willReturn($resourceMetadata);
 
         $instances = [];
-<<<<<<< HEAD
-        for ($i = 1; $i < 5; $i += 1) {
-=======
-        for ($i = 1; $i < 15; $i += 1) {
->>>>>>> 0537889b
+        for ($i = 1; $i <= 5; $i += 1) {
             $next = clone $instance;
             $next->id = $i;
             $instances[] = $next;
@@ -386,19 +378,67 @@
         $this->metadataMap->has(Paginator::class)->willReturn(true);
         $this->metadataMap->get(Paginator::class)->willReturn($collectionMetadata);
 
-<<<<<<< HEAD
-=======
-        $this->request->getQueryParams()->willReturn(['page' => 10]);
+        $this->linkGenerator
+            ->fromRoute(
+                'self',
+                $this->request->reveal(),
+                'foo-bar',
+                [],
+                ['page' => 3]
+            )
+            ->willReturn(new Link('self', '/api/foo-bar?page=3'));
+        $this->linkGenerator
+            ->fromRoute(
+                'first',
+                $this->request->reveal(),
+                'foo-bar',
+                [],
+                ['page' => 1]
+            )
+            ->willReturn(new Link('first', '/api/foo-bar?page=1'));
+        $this->linkGenerator
+            ->fromRoute(
+                'prev',
+                $this->request->reveal(),
+                'foo-bar',
+                [],
+                ['page' => 2]
+            )
+            ->willReturn(new Link('prev', '/api/foo-bar?page=2'));
+        $this->linkGenerator
+            ->fromRoute(
+                'next',
+                $this->request->reveal(),
+                'foo-bar',
+                [],
+                ['page' => 4]
+            )
+            ->willReturn(new Link('next', '/api/foo-bar?page=4'));
+        $this->linkGenerator
+            ->fromRoute(
+                'last',
+                $this->request->reveal(),
+                'foo-bar',
+                [],
+                ['page' => 5]
+            )
+            ->willReturn(new Link('last', '/api/foo-bar?page=5'));
+
+        $this->hydrators->get(ObjectPropertyHydrator::class)->willReturn(new ObjectPropertyHydrator());
+
+        $this->request->getQueryParams()->willReturn(['page' => '3']);
 
         $collection = new Paginator(new ArrayAdapter($instances));
-        $collection->setItemCountPerPage(3);
-
-        $this->expectException(OutOfBoundsException::class);
-        $this->expectExceptionMessage('Page 10 is out of bounds. Collection has 5 pages.');
-        $this->generator->fromObject($collection, $this->request->reveal());
-    }
-
-    public function testGeneratorDoesNotAcceptNegativePageQuery()
+        $collection->setItemCountPerPage(1);
+
+        $resource = $this->generator->fromObject($collection, $this->request->reveal());
+
+        $this->assertSame(5, $resource->getElement('_total_items'));
+        $this->assertSame(3, $resource->getElement('_page'));
+        $this->assertSame(5, $resource->getElement('_page_count'));
+    }
+
+    public function testGeneratorDoesNotAcceptPageQueryOutOfBounds()
     {
         $instance      = new TestAsset\FooBar;
         $instance->foo = 'BAR';
@@ -417,7 +457,7 @@
         $this->metadataMap->get(TestAsset\FooBar::class)->willReturn($resourceMetadata);
 
         $instances = [];
-        for ($i = 1; $i < 2; $i += 1) {
+        for ($i = 1; $i < 15; $i += 1) {
             $next = clone $instance;
             $next->id = $i;
             $instances[] = $next;
@@ -444,17 +484,17 @@
         $this->metadataMap->has(Paginator::class)->willReturn(true);
         $this->metadataMap->get(Paginator::class)->willReturn($collectionMetadata);
 
-        $this->request->getQueryParams()->willReturn(['page' => -10]);
+        $this->request->getQueryParams()->willReturn(['page' => 10]);
 
         $collection = new Paginator(new ArrayAdapter($instances));
         $collection->setItemCountPerPage(3);
 
         $this->expectException(OutOfBoundsException::class);
-        $this->expectExceptionMessage('Page -10 is out of bounds. Collection has 1 page.');
+        $this->expectExceptionMessage('Page 10 is out of bounds. Collection has 5 pages.');
         $this->generator->fromObject($collection, $this->request->reveal());
     }
 
-    public function testGeneratorAcceptsOnePageWhenCollectionHasNoEmbedded()
+    public function testGeneratorDoesNotAcceptNegativePageQuery()
     {
         $instance      = new TestAsset\FooBar;
         $instance->foo = 'BAR';
@@ -472,63 +512,24 @@
         $this->metadataMap->has(TestAsset\FooBar::class)->willReturn(true);
         $this->metadataMap->get(TestAsset\FooBar::class)->willReturn($resourceMetadata);
 
->>>>>>> 0537889b
-        $this->linkGenerator
-            ->fromRoute(
-                'self',
-                $this->request->reveal(),
-                'foo-bar',
-                [],
-<<<<<<< HEAD
-                ['page' => 3]
-            )
-            ->willReturn(new Link('self', '/api/foo-bar?page=3'));
-        $this->linkGenerator
-            ->fromRoute(
-                'first',
-                $this->request->reveal(),
-                'foo-bar',
-                [],
-                ['page' => 1]
-            )
-            ->willReturn(new Link('first', '/api/foo-bar?page=1'));
-        $this->linkGenerator
-            ->fromRoute(
-                'prev',
-                $this->request->reveal(),
-                'foo-bar',
-                [],
-                ['page' => 2]
-            )
-            ->willReturn(new Link('prev', '/api/foo-bar?page=2'));
-        $this->linkGenerator
-            ->fromRoute(
-                'next',
-                $this->request->reveal(),
-                'foo-bar',
-                [],
-                ['page' => 4]
-            )
-            ->willReturn(new Link('next', '/api/foo-bar?page=4'));
-        $this->linkGenerator
-            ->fromRoute(
-                'last',
-                $this->request->reveal(),
-                'foo-bar',
-                [],
-                ['page' => 5]
-            )
-            ->willReturn(new Link('last', '/api/foo-bar?page=5'));
-
-        $this->hydrators->get(ObjectPropertyHydrator::class)->willReturn(new ObjectPropertyHydrator());
-
-        $this->request->getQueryParams()->willReturn(['page' => '3']);
-=======
-                ['page' => 1]
-            )
-            ->willReturn(new Link('self', '/api/foo-bar?page=3'));
-
         $instances = [];
+        for ($i = 1; $i < 2; $i += 1) {
+            $next = clone $instance;
+            $next->id = $i;
+            $instances[] = $next;
+
+            $this->linkGenerator
+                ->fromRoute(
+                    'self',
+                    $this->request->reveal(),
+                    'foo-bar',
+                    [
+                        'foo_bar_id' => $i,
+                        'test' => 'param',
+                    ]
+                )
+                ->willReturn(new Link('self', '/api/foo-bar/' . $i));
+        }
 
         $collectionMetadata = new Metadata\RouteBasedCollectionMetadata(
             Paginator::class,
@@ -538,22 +539,64 @@
 
         $this->metadataMap->has(Paginator::class)->willReturn(true);
         $this->metadataMap->get(Paginator::class)->willReturn($collectionMetadata);
->>>>>>> 0537889b
+
+        $this->request->getQueryParams()->willReturn(['page' => -10]);
 
         $collection = new Paginator(new ArrayAdapter($instances));
         $collection->setItemCountPerPage(3);
 
+        $this->expectException(OutOfBoundsException::class);
+        $this->expectExceptionMessage('Page -10 is out of bounds. Collection has 1 page.');
+        $this->generator->fromObject($collection, $this->request->reveal());
+    }
+
+    public function testGeneratorAcceptsOnePageWhenCollectionHasNoEmbedded()
+    {
+        $instance      = new TestAsset\FooBar;
+        $instance->foo = 'BAR';
+        $instance->bar = 'BAZ';
+
+        $resourceMetadata = new Metadata\RouteBasedResourceMetadata(
+            TestAsset\FooBar::class,
+            'foo-bar',
+            ObjectPropertyHydrator::class,
+            'id',
+            'foo_bar_id',
+            ['test' => 'param']
+        );
+
+        $this->metadataMap->has(TestAsset\FooBar::class)->willReturn(true);
+        $this->metadataMap->get(TestAsset\FooBar::class)->willReturn($resourceMetadata);
+
+        $this->linkGenerator
+            ->fromRoute(
+                'self',
+                $this->request->reveal(),
+                'foo-bar',
+                [],
+                ['page' => 1]
+            )
+            ->willReturn(new Link('self', '/api/foo-bar?page=3'));
+
+        $instances = [];
+
+        $collectionMetadata = new Metadata\RouteBasedCollectionMetadata(
+            Paginator::class,
+            'foo-bar',
+            'foo-bar'
+        );
+
+        $this->metadataMap->has(Paginator::class)->willReturn(true);
+        $this->metadataMap->get(Paginator::class)->willReturn($collectionMetadata);
+
+        $collection = new Paginator(new ArrayAdapter($instances));
+        $collection->setItemCountPerPage(3);
+
         $resource = $this->generator->fromObject($collection, $this->request->reveal());
 
-<<<<<<< HEAD
-        $this->assertSame(4, $resource->getElement('_total_items'));
-        $this->assertSame(3, $resource->getElement('_page'));
-        $this->assertSame(2, $resource->getElement('_page_count'));
-=======
         $this->assertEquals(0, $resource->getElement('_total_items'));
         $this->assertEquals(1, $resource->getElement('_page'));
         $this->assertEquals(0, $resource->getElement('_page_count'));
->>>>>>> 0537889b
     }
 
     public function testGeneratorRaisesExceptionForNonObjectType()
