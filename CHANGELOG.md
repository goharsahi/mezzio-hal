# Changelog

All notable changes to this project will be documented in this file, in reverse chronological order by release.

Versions prior to 0.4.0 were released as the package "weierophinney/hal".

<<<<<<< HEAD
## 1.1.0 - TBD

### Added

- Nothing.

### Changed

- Nothing.

### Deprecated

- Nothing.

### Removed

- Nothing.

### Fixed

- Nothing.

## 1.0.2 - TBD
=======
## 1.0.2 - 2018-04-04
>>>>>>> c7a13b26

### Added

- Nothing.

### Changed

- Nothing.

### Deprecated

- Nothing.

### Removed

- Nothing.

### Fixed

- [#37](https://github.com/zendframework/zend-expressive-hal/pull/37) modifies
  `HalResource` to no longer treat empty arrays as embedded collections when
  passed via the constructor or `withElement()`. If an empty embedded collection
  is required, use `embed()` with a boolean third argument to force
  representation as an array of resources.

## 1.0.1 - 2018-03-28

### Added

- Nothing.

### Changed

- Nothing.

### Deprecated

- Nothing.

### Removed

- Nothing.

### Fixed

- [#36](https://github.com/zendframework/zend-expressive-hal/pull/36) 
  fixes an issue whereby query string arguments were not being added to
  links generated for a resource. It now correctly merges those specified in
  metadata with those from the request when generating links.

## 1.0.0 - 2018-03-15

### Added

- Nothing.

### Changed

- [#31](https://github.com/zendframework/zend-expressive-hal/pull/31) changes
  the constructor signature of `Zend\Expressive\Hal\HalResponseFactory` to read:

  ```php
  public function __construct(
      callable $responseFactory,
      Renderer\JsonRenderer $jsonRenderer = null,
      Renderer\XmlRenderer $xmlRenderer = null
  )
  ```

  Previously, the `$responseFactory` argument was a
  `Psr\Http\Message\ResponseInterface $responsePrototype`; it is now a PHP
  callable capable of producing a new, empty instance of that type.

  Additionally, the signature previously included a callable `$streamFactory`;
  this has been removed.

- [#31](https://github.com/zendframework/zend-expressive-hal/pull/31) updates
  the `HalResponseFactoryFactory` to follow the changes made to the
  `HalResponseFactory` constructor. It now **requires** that a
  `Psr\Http\Message\ResponseInterface` service be registered, and that the
  service resolve to a `callable` capable of producing a `ResponseInterface`
  instance.

### Deprecated

- Nothing.

### Removed

- Nothing.

### Fixed

- Nothing.

## 0.6.3 - 2018-03-12

### Added

- Nothing.

### Changed

- [#32](https://github.com/zendframework/zend-expressive-hal/pull/32) modifies
  `HalResponseFactoryFactory` to test if a `ResponseInterface` service instance
  is `callable` before returning it; if it is, it calls it first. This allows
  the `ResponseInterface` service to return a response _factory_ instead of an
  instance.

### Deprecated

- Nothing.

### Removed

- Nothing.

### Fixed

- Nothing.

## 0.6.2 - 2018-01-03

### Added

- Nothing.

### Changed

- [#27](https://github.com/zendframework/zend-expressive-hal/pull/27) modifies
  the `XmlRenderer` to raise an exception when attempting to render objects that
  are not serializable to strings.

### Deprecated

- Nothing.

### Removed

- Nothing.

### Fixed

- [#27](https://github.com/zendframework/zend-expressive-hal/pull/27) adds
  handling for `DateTime` and string serializable objects to the `XmlRenderer`,
  allowing them to be rendered.

## 0.6.1 - 2017-12-12

### Added

- [#26](https://github.com/zendframework/zend-expressive-hal/pull/26) adds
  support for the zend-expressive-helpers 5.0 series of releases.

### Changed

- Nothing.

### Deprecated

- Nothing.

### Removed

- Nothing.

### Fixed

- Nothing.

## 0.6.0 - 2017-11-07

### Added

- Nothing.

### Changed

- [#23](https://github.com/zendframework/zend-expressive-hal/pull/23) modifies
  how the resource generator factory adds strategies and maps metadata to
  strategies. It now adds the following factories under the
  `Zend\Expressive\Hal\Metadata` namespace:

  - `RouteBasedCollectionMetadataFactory`
  - `RouteBasedResourceMetadataFactory`
  - `UrlBasedCollectionMetadataFactory`
  - `UrlBasedResourceMetadataFactory`

  Each implements a new `MetadataFactoryInterface` under that same namespace
  that accepts the requested metadata type name and associated metadata in order
  to create an `AbstractMetadata` instance. Metadata types are mapped to their
  factories under the `zend-expressive-hal.metadata-factories` key.

  Strategies are now configured as metadata => strategy class pairings under the
  `zend-expressive-hal.resource-generator.strategies` key.

  In both cases, defaults that mimic previous behavior are provided via the
  `ConfigProvider`.

### Deprecated

- Nothing.

### Removed

- Nothing.

### Fixed

- Nothing.

## 0.5.1 - 2017-11-07

### Added

- Nothing.

### Changed

- Nothing.

### Deprecated

- Nothing.

### Removed

- Nothing.

### Fixed

- [#21](https://github.com/zendframework/zend-expressive-hal/pull/21) fixes the
  `LinkGeneratorFactory` to properly use the
  `Zend\Expressive\Hal\LinkGenerator\UrlGeneratorInterface` service when
  creating and returning the `LinkGenerator` instance. (0.5.0 was incorrectly
  attempting to use the `UrlGenerator` service, which does not exist.)

## 0.5.0 - 2017-10-30

### Added

- Nothing.

### Changed

- [#20](https://github.com/zendframework/zend-expressive-hal/pull/20) renames
  the following interfaces and traits to have `Interface` and `Trait` suffixes,
  respectively; this was done for consistency with existing ZF packages. (Values
  after the `:` retain the namespace, which is omitted for brevity.)

  - `Zend\Expressive\Hal\LinkGenerator\UrlGenerator`: `UrlGeneratorInterface`
  - `Zend\Expressive\Hal\Renderer\Renderer`: `RendererInterface`
  - `Zend\Expressive\Hal\ResourceGenerator\Strategy`: `StrategyInterface`
  - `Zend\Expressive\Hal\ResourceGenerator\ExtractCollection`: `ExtractCollectionTrait`
  - `Zend\Expressive\Hal\ResourceGenerator\ExtractInstance`: `ExtractInstanceTrait`

- [#16](https://github.com/zendframework/zend-expressive-hal/pull/16) renames
  the various `Exception` interfaces to `ExceptionInterface`, in order to be
  consistent with other ZF packages.

### Deprecated

- Nothing.

### Removed

- Nothing.

### Fixed

- Nothing.

## 0.4.3 - 2017-10-30

### Added

- Nothing.

### Changed

- Nothing.

### Deprecated

- Nothing.

### Removed

- Nothing.

### Fixed

- [#19](https://github.com/zendframework/zend-expressive-hal/pull/19) fixes the
  behavior of `ResourceGenerator` when nesting a collection inside another
  resource to properly nest it as an array of items, rather than a collection
  resource.

- [#18](https://github.com/zendframework/zend-expressive-hal/pull/18) fixes the
  return type hint of `RouteBasedResourceMetadata::setRouteParams()` to correctly
  be `void`.

- [#13](https://github.com/zendframework/zend-expressive-hal/pull/13) updates
  `ExtractCollection::extractPaginator()` to validate that the pagination
  parameter is within the range of pages represented by the paginator instance;
  if not, an `OutOfBoundsException` is raised.

- [#12](https://github.com/zendframework/zend-expressive-hal/pull/12) fixes how pagination
  metadata (`_page`, `_page_count`, `_total_items`) is represented in generated
  resources, ensuring values are cast to integers.

## 0.4.2 - 2017-09-20

### Added

- Nothing.

### Changed

- Nothing.

### Deprecated

- Nothing.

### Removed

- Nothing.

### Fixed

- [#7](https://github.com/zendframework/zend-expressive-hal/pull/7) fixes a number of issues in
  the various exception implementations due to failure to import classes
  referenced in typehints.

- [#6](https://github.com/zendframework/zend-expressive-hal/pull/6) fixes a number of docblock
  annotations to reference `HalResource` vs `Resource` (which is a reserved
  word).

## 0.4.1 - 2017-08-08

### Added

- Nothing.

### Changed

- Nothing.

### Deprecated

- Nothing.

### Removed

- Nothing.

### Fixed

- [#6](https://github.com/zendframework/zend-expressive-hal/pull/6) fixes an issue with the XML
  renderer when creating resource elements that represent an array.

## 0.4.0 - 2017-08-08

### Added

- Nothing.

### Changed

- The package name was changed to "zendframework/zend-expressive-hal".
- The namespace was changed from `Hal` to `Zend\Expressive\Hal`.

### Deprecated

- Nothing.

### Removed

- Nothing.

### Fixed

- Nothing.

## 0.3.0 - 2017-08-07

### Added

- [#4](https://github.com/weierophinney/hal/pull/4) adds the ability to force
  both links and embedded resources to be rendered as collections, even if the
  given relation only contains one item.

  To force a link to be rendered as a collection, pass the attribute
  `__FORCE__COLLECTION__` with a boolean value of `true` (or use the constant
  `Link::AS_COLLECTION` to refer to the attribute name).

  To force an embedded resource to be rendered as a collection, pass a boolean
  `true` as the third argument to `embed()`. Alternately, pass an array
  containing the single resource to any of the constructor, `withElement()`, or
  `embed()`.

### Changed

- Nothing.

### Deprecated

- Nothing.

### Removed

- Nothing.

### Fixed

- Nothing.

## 0.2.0 - 2017-07-13

### Added

- [#1](https://github.com/weierophinney/pull/1) adds a `Hal\Renderer`
  subcomponent with the following:
  - `Renderer` interface
  - `JsonRenderer`, for creating JSON representations of `HalResource` instances.
  - `XmlRenderer`, for creating XML representations of `HalResource` instances.

### Changed

- [#1](https://github.com/weierophinney/pull/1) changes `Hal\HalResponseFactory`
  to compose a `JsonRenderer` and `XmlRenderer`, instead of composing
  `$jsonFlags` and creating representations itself. 

  It also makes the response prototype and the stream factory the first
  arguments, as those will be the values most often injected.
  
  The constructor signature is
  now:

  ```php
  public function __construct(
      Psr\Http\Message\ResponseInterface $responsePrototype = null,
      callable $streamFactory = null,
      Hal\Renderer\JsonRenderer $jsonRenderer = null,
      Hal\Renderer\XmlRenderer $xmlRenderer = null
  ) {
  ```

- [#1](https://github.com/weierophinney/pull/1) changes `Hal\HalResponseFactoryFactory`
  to comply with the new constructor signature of `Hal\HalResponseFactory`. It
  also updates to check for `Psr\Http\Message\ResponseInterface` and
  `Psr\Http\Message\StreamInterface` services before attempting to use
  zend-diactoros classes.

### Deprecated

- Nothing.

### Removed

- Nothing.

### Fixed

- Nothing.

## 0.1.6 - 2017-07-12

### Added

- Adds keywords to the `composer.json`
- Adds a "provides" section to the `composer.json` (provides PSR-13 implementation)
- Adds `composer.json` suggestions for:
  - PSR-11 implementation
  - zend-paginator

### Deprecated

- Nothing.

### Removed

- Nothing.

### Fixed

- Nothing.

## 0.1.5 - 2017-07-12

### Added

- Adds documentation; see the [doc/book/](doc/book/) tree, or browse at
  https://weierophinney.github.io/hal/

### Deprecated

- Nothing.

### Removed

- Nothing.

### Fixed

- Nothing.

## 0.1.4 - 2017-07-12

### Added

- Adds the method `templatedFromRoute()` to the `LinkGenerator` class. Acts
  exactly like `fromRoute()`, but the generated `Link` instance will have the
  `isTemplated` property toggled `true`.

### Deprecated

- Nothing.

### Removed

- Nothing.

### Fixed

- Nothing.

## 0.1.3 - 2017-07-11

### Added

- Nothing.

### Deprecated

- Nothing.

### Removed

- Nothing.

### Fixed

- Fixes registration of the `MetadataMap` in the `ConfigProvider`; it was
  previously using an incorrect namespace.

## 0.1.2 - 2017-07-11

### Added

- Adds `HalResponseFactoryFactory`, a factory for generating a
  `HalResponseFactory` instance.

### Deprecated

- Nothing.

### Removed

- Nothing.

### Fixed

- Nothing.

## 0.1.1 - 2017-07-11

### Added

- Adds the ability to inject route params and query string arguments at run-time
  to the route-based metadata instances.

  When dealing with route-based metadata, we may be dealing with
  sub-resources; in such cases, the route parameters may be derived from
  the request, and we will want to inject them at run-time.

  When dealing with collections, the query string arguments may indicate
  things such as searches, sort directions, sort columns, filters, limits,
  etc.; these will be derived from the request, and need to be injected at
  run-time.

### Deprecated

- Nothing.

### Removed

- Nothing.

### Fixed

- Nothing.

## 0.1.0 - 2017-07-10

Initial Release.

### Added

- Everything.

### Deprecated

- Nothing.

### Removed

- Nothing.

### Fixed

- Nothing.<|MERGE_RESOLUTION|>--- conflicted
+++ resolved
@@ -4,7 +4,6 @@
 
 Versions prior to 0.4.0 were released as the package "weierophinney/hal".
 
-<<<<<<< HEAD
 ## 1.1.0 - TBD
 
 ### Added
@@ -27,10 +26,7 @@
 
 - Nothing.
 
-## 1.0.2 - TBD
-=======
 ## 1.0.2 - 2018-04-04
->>>>>>> c7a13b26
 
 ### Added
 
