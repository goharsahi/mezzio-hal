--- conflicted
+++ resolved
@@ -4,11 +4,27 @@
 
 Versions prior to 0.4.0 were released as the package "weierophinney/hal".
 
-<<<<<<< HEAD
+## 2.1.0 - TBD
+
+### Added
+
+- Nothing.
+
+### Changed
+
+- Nothing.
+
+### Deprecated
+
+- Nothing.
+
+### Removed
+
+- Nothing.
+
+### Fixed
+
 ## 2.0.1 - 2020-12-23
-
-
------
 
 ### Release Notes for [2.0.1](https://github.com/mezzio/mezzio-hal/milestone/5)
 
@@ -22,30 +38,7 @@
 
 #### Bug,Documentation
 
- - [31: Fix broken mkdocs.yml](https://github.com/mezzio/mezzio-hal/pull/31) thanks to @weierophinney
-=======
-## 2.1.0 - TBD
-
-### Added
-
-- Nothing.
-
-### Changed
-
-- Nothing.
-
-### Deprecated
-
-- Nothing.
-
-### Removed
-
-- Nothing.
-
-### Fixed
-
-- Nothing.
->>>>>>> b3cc027a
+- [31: Fix broken mkdocs.yml](https://github.com/mezzio/mezzio-hal/pull/31) thanks to @weierophinney
 
 ## 2.0.0 - 2020-12-23
 
