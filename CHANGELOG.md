--- conflicted
+++ resolved
@@ -4,11 +4,29 @@
 
 Versions prior to 0.4.0 were released as the package "weierophinney/hal".
 
-<<<<<<< HEAD
+## 2.0.0 - TBD
+
+### Added
+
+- Nothing.
+
+### Changed
+
+- Nothing.
+
+### Deprecated
+
+- Nothing.
+
+### Removed
+
+- Nothing.
+
+### Fixed
+
+- Nothing.
+
 ## 1.4.0 - 2020-12-21
-=======
-## 2.0.0 - TBD
->>>>>>> 84b6721b
 
 ### Added
 
@@ -28,12 +46,9 @@
 
 - [#21](https://github.com/mezzio/mezzio-hal/pull/21) removes support for PHP versions prior to 7.3.
 
-
 -----
 
 ### Release Notes for [1.4.0](https://github.com/mezzio/mezzio-hal/milestone/1)
-
-
 
 ### 1.4.0
 
@@ -43,10 +58,10 @@
 
 #### Enhancement
 
- - [21: PHP 8 Support](https://github.com/mezzio/mezzio-hal/pull/21) thanks to @agustingomes
- - [16: Make all entity keys available as route parameters](https://github.com/mezzio/mezzio-hal/pull/16) thanks to @arstom
- - [14: Fast route with two placeholders](https://github.com/mezzio/mezzio-hal/issues/14) thanks to @arstom
- - [13: Added an entity properties to route placeholders mapping](https://github.com/mezzio/mezzio-hal/pull/13) thanks to @corentin-larose
+- [21: PHP 8 Support](https://github.com/mezzio/mezzio-hal/pull/21) thanks to @agustingomes
+- [16: Make all entity keys available as route parameters](https://github.com/mezzio/mezzio-hal/pull/16) thanks to @arstom
+- [14: Fast route with two placeholders](https://github.com/mezzio/mezzio-hal/issues/14) thanks to @arstom
+- [13: Added an entity properties to route placeholders mapping](https://github.com/mezzio/mezzio-hal/pull/13) thanks to @corentin-larose
 
 ## 1.3.1 - 2019-02-11
 
