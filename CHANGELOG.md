--- conflicted
+++ resolved
@@ -4,19 +4,14 @@
 
 Versions prior to 0.4.0 were released as the package "weierophinney/hal".
 
-<<<<<<< HEAD
 ## 1.0.0alpha1 - 2018-02-27
-=======
-## 0.6.3 - 2018-03-12
->>>>>>> ac776c1a
-
-### Added
-
-- Nothing.
-
-### Changed
-
-<<<<<<< HEAD
+
+### Added
+
+- Nothing.
+
+### Changed
+
 - [#31](https://github.com/zendframework/zend-expressive-hal/pull/31) changes
   the constructor signature of `Zend\Expressive\Hal\HalResponseFactory` to read:
 
@@ -40,12 +35,32 @@
   `HalResponseFactory` constructor. It now **requires** that a
   `Psr\Http\Message\ResponseInterface` service be registered, and that the
   service resolve to a `callable` capable of producing a `ResponseInterface`
-=======
+  instance.
+
+### Deprecated
+
+- Nothing.
+
+### Removed
+
+- Nothing.
+
+### Fixed
+
+- Nothing.
+
+## 0.6.3 - 2018-03-12
+
+### Added
+
+- Nothing.
+
+### Changed
+
 - [#32](https://github.com/zendframework/zend-expressive-hal/pull/32) modifies
   `HalResponseFactoryFactory` to test if a `ResponseInterface` service instance
   is `callable` before returning it; if it is, it calls it first. This allows
   the `ResponseInterface` service to return a response _factory_ instead of an
->>>>>>> ac776c1a
   instance.
 
 ### Deprecated
